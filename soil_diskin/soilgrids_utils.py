"""
Utilities for accessing SoilGrids data via Google Earth Engine.

SoilGrids provides global soil property predictions at 250m resolution.
This module provides functions to query soil organic carbon (SOC) data
for specific locations.

TODO: add unit tests with a mocked Earth Engine interface.
"""

import ee
<<<<<<< HEAD
import numpy as np
import pandas as pd
import yaml
import os
=======
import yaml
>>>>>>> 7ce85951

import yaml

# Load configuration
with open('config.yaml', 'r') as f:
    config = yaml.safe_load(f)
    
def initialize_earth_engine():
    """Initialize Earth Engine. Call this before using any EE functions."""
    try:
        ee.Authenticate()  # Authenticate Earth Engine
        ee.Initialize(project=config['earth_engine']['project'])
    except Exception as e:
        print("Earth Engine initialization failed. Attempting authentication...")
        ee.Authenticate()
        ee.Initialize()


def get_soc_at_point(lat, lon, scale=250):
    """
    Get soil organic carbon (g/kg) at a point from SoilGrids.
    
    Args:
        lat (float): Latitude in decimal degrees
        lon (float): Longitude in decimal degrees
        scale (int): Resolution in meters (default 250m for SoilGrids)
    
    Returns:
        dict: SOC values for each depth layer in g/kg
            Keys are depth ranges: '0-5cm', '5-15cm', '15-30cm', 
                                   '30-60cm', '60-100cm', '100-200cm'
    """
    # Load SoilGrids SOC layer
    soc_image = ee.Image("projects/soilgrids-isric/soc_mean")
    
    # Create point geometry
    point = ee.Geometry.Point([lon, lat])
    
    # Sample the image at the point
    sample = soc_image.sample(
        region=point,
        scale=scale,
        geometries=True
    ).first()
    
    # Extract values for each band
    if sample is None:
        return None
    
    band_names = ['soc_0-5cm_mean', 'soc_5-15cm_mean', 'soc_15-30cm_mean',
                  'soc_30-60cm_mean', 'soc_60-100cm_mean', 'soc_100-200cm_mean']
    depth_names = ['0-5cm', '5-15cm', '15-30cm', '30-60cm', '60-100cm', '100-200cm']
    
    # if you don't get a sample, try again with a larger scale
    try:
        soc_values.get(band_names[0]).getInfo()
    except:
        sample = soc_image.sample(
        region=point,
        scale=300,
        geometries=True
        ).first()

    soc_values = {}
    for band, depth in zip(band_names, depth_names):
        try:
            # SoilGrids SOC is in g/kg, need to divide by 10 to get actual values
            value = sample.get(band).getInfo()
            soc_values[depth] = value / 10.0 if value is not None else None
        except:
            soc_values[depth] = None
    
    return soc_values


def calculate_total_soc_0_100(soc_dict):
    """
    Calculate total SOC for 0-100cm depth from SoilGrids data.
    
    This approximates the Ctotal_0-100estim column in the Balesdent dataset.
    
    Args:
        soc_dict (dict): Dictionary of SOC values by depth from get_soc_at_point
    
    Returns:
        float: Estimated total SOC in kg/m² for 0-100cm depth, or None if insufficient data
    """
    if soc_dict is None:
        return None
    
    # Depth intervals in cm
    depths = {
        '0-5cm': (0, 5),
        '5-15cm': (5, 15),
        '15-30cm': (15, 30),
        '30-60cm': (30, 60),
        '60-100cm': (60, 100)
    }
    
    total_soc = 0.0
    
    for depth_name, (top, bottom) in depths.items():
        soc_gkg = soc_dict.get(depth_name)
        if soc_gkg is None:
            return None  # Can't calculate if any layer is missing
        
        thickness_cm = bottom - top
        
        # Convert g/kg to kg/m²
        # Assuming typical bulk density of 1.3 g/cm³ = 1300 kg/m³
        # This could be improved by also fetching bulk density from SoilGrids
        bulk_density = 1.3  # g/cm³ = kg/dm³
        
        # SOC (kg/m²) = SOC (g/g) × bulk_density (g/cm³) × thickness (cm) * 1e4 (to convert m² to cm²) / 1e3 (to convert g to kg)
        layer_soc = (soc_gkg / 1000.0) * bulk_density * thickness_cm * 1e4 / 1e3
        total_soc += layer_soc
    
    return total_soc


def get_soc_with_bulk_density(lat, lon, scale=250):
    """
    Get SOC and bulk density at a point, then calculate total SOC more accurately.
    
    Args:
        lat (float): Latitude in decimal degrees
        lon (float): Longitude in decimal degrees
        scale (int): Resolution in meters (default 250m)
    
    Returns:
        float: Estimated total SOC in kg/m² for 0-100cm depth
    """
    # Load both SOC and bulk density images
    soc_image = ee.Image("projects/soilgrids-isric/soc_mean")
    bdod_image = ee.Image("projects/soilgrids-isric/bdod_mean")
    
    # Create point geometry
    point = ee.Geometry.Point([lon, lat])
    
    # Sample both images
    soc_sample = soc_image.sample(region=point, scale=scale).first()
    bdod_sample = bdod_image.sample(region=point, scale=scale).first()
    
    if soc_sample is None or bdod_sample is None:
        return None
    
    # Define bands and depths. Note that mapped units are dg/kg for SOC and cg/cm3 for
    # bulk density. SOC should be divided by 10 to get g/kg, bulk density by 100 to get kg/dm3.
    soc_bands = ['soc_0-5cm_mean', 'soc_5-15cm_mean', 'soc_15-30cm_mean',
                 'soc_30-60cm_mean', 'soc_60-100cm_mean']
    bdod_bands = ['bdod_0-5cm_mean', 'bdod_5-15cm_mean', 'bdod_15-30cm_mean',
                  'bdod_30-60cm_mean', 'bdod_60-100cm_mean']
    thicknesses = [5, 10, 15, 30, 40]  # cm
    
    total_soc = 0.0
    soc_conversion = 10.0  # from dg/kg to g/kg
    bdod_conversion = 100.0  # from cg/cm3 to g/cm3
    
    # if you don't get a sample, try again with a larger scale
    try:
        soc_sample.get(soc_bands[0]).getInfo()
    except:
        new_scale = scale + 50  # increase scale
        soc_sample = soc_image.sample(region=point, scale=new_scale).first()
        bdod_sample = bdod_image.sample(region=point, scale=new_scale).first()

    try:
        for soc_band, bdod_band, thickness in zip(soc_bands, bdod_bands, thicknesses):
            # Get SOC in g/kg (divide by 10)
            soc_value = soc_sample.get(soc_band).getInfo()
            if soc_value is None:
                return None
            # Convert from dg/kg to g/kg
            soc_gkg = soc_value / soc_conversion
            
            # Get bulk density in kg/dm³ (divide by 100)
            # Note: kg/dm³ = g/cm³
            bdod_value = bdod_sample.get(bdod_band).getInfo()
            if bdod_value is None:
                return None
            bulk_density_kgdm = bdod_value / bdod_conversion
            
            # Calculate SOC for this layer in kg/m²
            # SOC (kg/m²) = SOC (g/g) × bulk_density (g/cm³) × thickness (cm) * 1e4 (to convert m² to cm²) / 1e3 (to convert g to kg)
            layer_soc = (soc_gkg / 1000.0) * bulk_density_kgdm * thickness * 1e4 / 1e3
            total_soc += layer_soc
            
    except Exception as e:
        print(f"Error calculating SOC at ({lat}, {lon}): {e}")
        return None
    
    return total_soc


def backfill_missing_soc(df, lat_col='Latitude', lon_col='Longitude', 
        soc_col='Ctotal_0-100estim', source_col='C_data_source', use_bulk_density=True):
    """
    Backfill missing SOC values in a DataFrame using SoilGrids data.
    
    Args:
        df (pd.DataFrame): DataFrame with location and SOC data
        lat_col (str): Name of latitude column
        lon_col (str): Name of longitude column
        soc_col (str): Name of SOC column to backfill
        source_col (str): Name of column indicating data source
        use_bulk_density (bool): If True, fetch bulk density for more accurate estimates
    
    Returns:
        pd.DataFrame: DataFrame with backfilled SOC values
        dict: Statistics about the backfilling operation
    """
    # Initialize Earth Engine
    initialize_earth_engine()
    
    df = df.copy()
    
    # Find rows with missing SOC
    missing_mask = df[soc_col].isna()
    n_missing = missing_mask.sum()
    
    print(f"Found {n_missing} rows with missing {soc_col}")
    
    if n_missing == 0:
        return df, {'n_missing': 0, 'n_filled': 0, 'n_failed': 0}
    
    # Get unique locations with missing SOC
    missing_locs = df[missing_mask][[lat_col, lon_col]].drop_duplicates()
    
    print(f"Querying SoilGrids for {len(missing_locs)} unique locations...")
    
    # Query SoilGrids for each unique location
    soc_lookup = {}
    n_filled = 0
    n_failed = 0
    
    for idx, row in missing_locs.iterrows():
        lat, lon = row[lat_col], row[lon_col]
        key = (lat, lon)
        
        try:
            if use_bulk_density:
                soc_value = get_soc_with_bulk_density(lat, lon)
            else:
                soc_dict = get_soc_at_point(lat, lon)
                soc_value = calculate_total_soc_0_100(soc_dict)
            
            if soc_value is not None:
                soc_lookup[key] = soc_value
                n_filled += 1
                print(f"  ({lat:.4f}, {lon:.4f}): {soc_value:.2f} kg/m²")
            else:
                n_failed += 1
                print(f"  ({lat:.4f}, {lon:.4f}): Failed to retrieve data")
        except Exception as e:
            n_failed += 1
            print(f"  ({lat:.4f}, {lon:.4f}): Error - {e}")
    
    # Backfill the DataFrame
    for idx, row in df[missing_mask].iterrows():
        key = (row[lat_col], row[lon_col])
        if key in soc_lookup:
            df.loc[idx, soc_col] = soc_lookup[key]
            df.loc[idx, source_col] = 'SoilGrids backfill'
    
    stats = {
        'n_missing': n_missing,
        'n_filled': n_filled,
        'n_failed': n_failed,
        'fill_rate': n_filled / len(missing_locs) if len(missing_locs) > 0 else 0
    }
    
    print(f"\nBackfilling complete:")
    print(f"  {n_filled} locations successfully filled")
    print(f"  {n_failed} locations failed")
    print(f"  Fill rate: {stats['fill_rate']:.1%}")
    
<<<<<<< HEAD
    # remove point with missing data - YMB
=======
    # Remove points with missing data
>>>>>>> 7ce85951
    df = df[~df[soc_col].isna()]

    return df, stats<|MERGE_RESOLUTION|>--- conflicted
+++ resolved
@@ -9,14 +9,10 @@
 """
 
 import ee
-<<<<<<< HEAD
 import numpy as np
 import pandas as pd
 import yaml
 import os
-=======
-import yaml
->>>>>>> 7ce85951
 
 import yaml
 
@@ -293,11 +289,7 @@
     print(f"  {n_failed} locations failed")
     print(f"  Fill rate: {stats['fill_rate']:.1%}")
     
-<<<<<<< HEAD
     # remove point with missing data - YMB
-=======
-    # Remove points with missing data
->>>>>>> 7ce85951
     df = df[~df[soc_col].isna()]
 
     return df, stats